# This code is part of Qiskit.
#
# (C) Copyright IBM 2021.
#
# This code is licensed under the Apache License, Version 2.0. You may
# obtain a copy of this license in the LICENSE.txt file in the root directory
# of this source tree or at http://www.apache.org/licenses/LICENSE-2.0.
#
# Any modifications or derivative works of this code must retain this
# copyright notice, and modified files need to carry a notice indicating
# that they have been altered from the originals.

"""Quantum Kernel Algorithm"""

from typing import Optional, Union, Sequence, Mapping, List, Dict, Any
import copy
import numbers

import numpy as np

from qiskit import QuantumCircuit, QuantumRegister, ClassicalRegister
from qiskit.circuit import Parameter, ParameterVector, ParameterExpression
from qiskit.circuit.parameterexpression import ParameterValueType
from qiskit.circuit.library import ZZFeatureMap
from qiskit.providers import Backend, BaseBackend
from qiskit.utils import QuantumInstance
from ..exceptions import QiskitMachineLearningError


class QuantumKernel:
    r"""Quantum Kernel.

    The general task of machine learning is to find and study patterns in data. For many
    algorithms, the datapoints are better understood in a higher dimensional feature space,
    through the use of a kernel function:

    .. math::

        K(x, y) = \langle f(x), f(y)\rangle.

    Here K is the kernel function, x, y are n dimensional inputs. f is a map from n-dimension
    to m-dimension space. :math:`\langle x, y \rangle` denotes the dot product.
    Usually m is much larger than n.

    The quantum kernel algorithm calculates a kernel matrix, given datapoints x and y and feature
    map f, all of n dimension. This kernel matrix can then be used in classical machine learning
    algorithms such as support vector classification, spectral clustering or ridge regression.
    """

    def __init__(
        self,
        feature_map: Optional[QuantumCircuit] = None,
        enforce_psd: bool = True,
        batch_size: int = 900,
        quantum_instance: Optional[Union[QuantumInstance, BaseBackend, Backend]] = None,
        user_parameters: Optional[Union[ParameterVector, Sequence[Parameter]]] = None,
    ) -> None:
        """
        Args:
            feature_map: Parameterized circuit to be used as the feature map. If None is given,
                the `ZZFeatureMap` is used with two qubits.
            enforce_psd: Project to closest positive semidefinite matrix if x = y.
                Only enforced when not using the state vector simulator. Default True.
            batch_size: Number of circuits to batch together for computation. Default 900.
            quantum_instance: Quantum Instance or Backend
            user_parameters: Iterable containing ``Parameter`` objects which correspond to
                 quantum gates on the feature map circuit which may be tuned. If users intend to
                 tune feature map parameters to find optimal values, this field should be set.
        """
        # Class fields
        self._feature_map = None
        self._unbound_feature_map = None
        self._user_parameters = None
        self._user_param_binds = None
        self._enforce_psd = enforce_psd
        self._batch_size = batch_size
        self._quantum_instance = quantum_instance

        # Setters
        self.feature_map = feature_map if feature_map is not None else ZZFeatureMap(2)
        if user_parameters is not None:
            self.user_parameters = user_parameters

    @property
    def feature_map(self) -> QuantumCircuit:
        """Return feature map"""
        return self._feature_map

    @feature_map.setter
    def feature_map(self, feature_map: QuantumCircuit) -> None:
        """
        Set feature map.

        The ``unbound_feature_map`` field will be automatically updated when this field is set,
        and ``user_parameters`` and ``user_param_binds`` fields will be reset to ``None``.
        """
        self._feature_map = feature_map
        self._unbound_feature_map = copy.deepcopy(self._feature_map)
        self._user_parameters = None
        self._user_param_binds = None

    @property
    def unbound_feature_map(self) -> QuantumCircuit:
        """Return unbound feature map"""
        return copy.deepcopy(self._unbound_feature_map)

    @property
    def quantum_instance(self) -> QuantumInstance:
        """Return quantum instance"""
        return self._quantum_instance

    @quantum_instance.setter
    def quantum_instance(
        self, quantum_instance: Union[Backend, BaseBackend, QuantumInstance]
    ) -> None:
        """Set quantum instance"""
        if isinstance(quantum_instance, (BaseBackend, Backend)):
            self._quantum_instance = QuantumInstance(quantum_instance)
        else:
            self._quantum_instance = quantum_instance

    @property
    def user_parameters(self) -> Optional[Union[ParameterVector, Sequence[Parameter]]]:
        """Return the vector of user parameters."""
        return copy.copy(self._user_parameters)

    @user_parameters.setter
    def user_parameters(self, user_params: Union[ParameterVector, Sequence[Parameter]]) -> None:
        """Set the user parameters"""
        self._user_param_binds = {user_params[i]: user_params[i] for i, _ in enumerate(user_params)}
        self._user_parameters = copy.deepcopy(user_params)

    @property
    def settings(self) -> Dict[str, Any]:
        """
        A property used by the ``RuntimeEncoder`` and ``RuntimeDecoder`` to serialize this class.

        Users who wish to serialize a ``QuantumKernel`` must ensure the feature map is
        supported by Qiskit ``RuntimeEncoder``.
        """
        # Ensure user parameters are in a list, not a ParameterVector
        user_parameters_list = list(self._user_parameters)

        return {
            "feature_map": self._feature_map,
            "user_parameters": user_parameters_list,
            "enforce_psd": self._enforce_psd,
            "batch_size": self._batch_size,
        }

    def assign_user_parameters(
        self, values: Union[Mapping[Parameter, ParameterValueType], Sequence[ParameterValueType]]
    ) -> None:
        """
        Assign user parameters in the ``QuantumKernel`` feature map.

        Args:
            values (dict or iterable): Either a dictionary or iterable specifying the new
            parameter values. If a dict, it specifies the mapping from ``current_parameter`` to
            ``new_parameter``, where ``new_parameter`` can be a parameter expression or a
            numeric value. If an iterable, the elements are assigned to the existing parameters
            in the order of ``QuantumKernel.user_parameters``.

        Raises:
            ValueError: Incompatible number of user parameters and values

        """
        if self._user_parameters is None:
            raise ValueError(
                """
                The number of parameter values ({len(values)}) does not
                match the number of user parameters tracked by the QuantumKernel
                (None).
                """
            )

        # Get the input parameters. These should remain unaffected by assigning of user parameters.
        input_params = list(set(self._unbound_feature_map.parameters) - set(self._user_parameters))

        # If iterable of values is passed, the length must match length of user_parameters field
        if isinstance(values, (Sequence, np.ndarray)):
            if len(values) != len(self._user_parameters):
                raise ValueError(
                    f"""
                The number of parameter values ({len(values)}) does not
                match the number of user parameters tracked by the QuantumKernel
                ({len(self._user_parameters)}).
                """
                )
            values = {p: values[i] for i, p in enumerate(self._user_parameters)}
        else:
            if not isinstance(values, dict):
                raise ValueError(
                    f"""
<<<<<<< HEAD
                'values' must be of type Dict or Sequence.
                Type {type(values)} is not supported.
                """
=======
                    'values' must be of type Dict or Sequence.
                    Type {type(values)} is not supported.
                    """
>>>>>>> 66f04b2d
                )

            # All input keys must exist in the circuit
            # This check actually catches some well defined assignments;
            # however; we throw an error to be consistent with the behavior
            # of QuantumCircuit's parameter binding.
            unknown_parameters = list(set(values.keys()) - set(self._user_parameters))
            if len(unknown_parameters) > 0:
                raise ValueError(
                    f"Cannot bind parameters ({unknown_parameters}) not tracked by the quantum kernel."
                )

        # Because QuantumKernel supports parameter rebinding, entries of the `values` dictionary must
        # be handled differently depending on whether they represent numerical assignments or parameter
        # reassignments. However, re-ordering the values dictionary inherently changes the expected
        # behavior of parameter binding, as entries in the values dict do not commute with one another
        # in general. To resolve this issue, we handle each entry of the values dict one at a time.
        for param, bind in values.items():
            if isinstance(bind, ParameterExpression):
                self._unbound_feature_map.assign_parameters({param: bind}, inplace=True)

                # User params are all non-input params in the unbound feature map
                # This list comprehension ensures that self._user_parameters is ordered
                # in a way that is consistent with self.feature_map.parameters
                self._user_parameters = [
                    p for p in self._unbound_feature_map.parameters if (p not in input_params)
                ]

                # Remove param if it was overwritten
                if param not in self._user_parameters:
                    del self._user_param_binds[param]

                # Add new parameters
                for sub_param in bind.parameters:
                    if sub_param not in self._user_param_binds.keys():
                        self._user_param_binds[sub_param] = sub_param

                # If parameter is being set to expression of itself, user_param_binds
                # reflects a self-bind
                if param in bind.parameters:
                    self._user_param_binds[param] = param

            # If assignment is numerical, update the param_binds
            elif isinstance(bind, numbers.Number):
                self._user_param_binds[param] = bind

            else:
                raise ValueError(
                    f"""
                    Parameters can only be bound to numeric values,
                    Parameters, or ParameterExpressions. Type {type(bind)}
                    is not supported.
                    """
                )

        # Reorder dict according to self._user_parameters
        self._user_param_binds = {
            param: self._user_param_binds[param] for param in self._user_parameters
        }

        # Update feature map with numerical parameter assignments
        self._feature_map = self._unbound_feature_map.assign_parameters(self._user_param_binds)

    @property
    def user_param_binds(self) -> Optional[Mapping[Parameter, float]]:
        """Return a copy of the current user parameter mappings for the feature map circuit."""
        return copy.deepcopy(self._user_param_binds)

    def bind_user_parameters(
        self, values: Union[Mapping[Parameter, ParameterValueType], Sequence[ParameterValueType]]
    ) -> None:
        """
        Alternate function signature for ``assign_user_parameters``
        """
        self.assign_user_parameters(values)

    def get_unbound_user_parameters(self) -> List[Parameter]:
<<<<<<< HEAD
        """Returns a list of any unbound user parameters in the feature map circuit."""
=======
        """Return a list of any unbound user parameters in the feature map circuit."""
>>>>>>> 66f04b2d
        unbound_user_params = []
        if self._user_param_binds is not None:
            # Get all user parameters not associated with numerical values
            unbound_user_params = [
                val
                for val in self._user_param_binds.values()
                if not isinstance(val, numbers.Number)
            ]

        return unbound_user_params

    def construct_circuit(
        self,
        x: ParameterVector,
        y: ParameterVector = None,
        measurement: bool = True,
        is_statevector_sim: bool = False,
    ) -> QuantumCircuit:
        r"""
        Construct inner product circuit for given datapoints and feature map.

        If using `statevector_simulator`, only construct circuit for :math:`\Psi(x)|0\rangle`,
        otherwise construct :math:`Psi^dagger(y) x Psi(x)|0>`
        If y is None and not using `statevector_simulator`, self inner product is calculated.

        Args:
            x: first data point parameter vector
            y: second data point parameter vector, ignored if using statevector simulator
            measurement: include measurement if not using statevector simulator
            is_statevector_sim: use state vector simulator

        Returns:
            QuantumCircuit

        Raises:
            ValueError:
                - x and/or y have incompatible dimension with feature map
                - unbound user parameters in the feature map circuit
        """
        # Ensure all user parameters have been bound in the feature map circuit.
        unbound_params = self.get_unbound_user_parameters()
        if unbound_params:
            raise ValueError(
                f"""
                The feature map circuit contains unbound user parameters ({unbound_params}).
                All user parameters must be bound to numerical values before constructing
                inner product circuit.
                """
            )

        if len(x) != self._feature_map.num_parameters:
            raise ValueError(
                "x and class feature map incompatible dimensions.\n"
                f"x has {len(x)} dimensions, but feature map has {self._feature_map.num_parameters}."
            )

        q = QuantumRegister(self._feature_map.num_qubits, "q")
        c = ClassicalRegister(self._feature_map.num_qubits, "c")
        qc = QuantumCircuit(q, c)

        x_dict = dict(zip(self._feature_map.parameters, x))
        psi_x = self._feature_map.assign_parameters(x_dict)
        qc.append(psi_x.to_instruction(), qc.qubits)

        if not is_statevector_sim:
            if y is not None and len(y) != self._feature_map.num_parameters:
                raise ValueError(
                    "y and class feature map incompatible dimensions.\n"
                    f"y has {len(y)} dimensions, but feature map has {self._feature_map.num_parameters}."
                )

            if y is None:
                y = x

            y_dict = dict(zip(self._feature_map.parameters, y))
            psi_y_dag = self._feature_map.assign_parameters(y_dict)
            qc.append(psi_y_dag.to_instruction().inverse(), qc.qubits)

            if measurement:
                qc.barrier(q)
                qc.measure(q, c)
        return qc

    def _compute_overlap(self, idx, results, is_statevector_sim, measurement_basis) -> float:
        """
        Helper function to compute overlap for given input.
        """
        if is_statevector_sim:
            # |<0|Psi^dagger(y) x Psi(x)|0>|^2, take the amplitude
            v_a, v_b = [results[int(i)] for i in idx]
            tmp = np.vdot(v_a, v_b)
            kernel_value = np.vdot(tmp, tmp).real  # pylint: disable=no-member
        else:
            result = results.get_counts(idx)

            kernel_value = result.get(measurement_basis, 0) / sum(result.values())
        return kernel_value

    def evaluate(self, x_vec: np.ndarray, y_vec: np.ndarray = None) -> np.ndarray:
        r"""
        Construct kernel matrix for given data and feature map

        If y_vec is None, self inner product is calculated.
        If using `statevector_simulator`, only build circuits for :math:`\Psi(x)|0\rangle`,
        then perform inner product classically.

        Args:
            x_vec: 1D or 2D array of datapoints, NxD, where N is the number of datapoints,
                                                            D is the feature dimension
            y_vec: 1D or 2D array of datapoints, MxD, where M is the number of datapoints,
                                                            D is the feature dimension

        Returns:
            2D matrix, NxM

        Raises:
            QiskitMachineLearningError:
                - A quantum instance or backend has not been provided
            ValueError:
                - unbound user parameters in the feature map circuit
                - x_vec and/or y_vec are not one or two dimensional arrays
                - x_vec and y_vec have have incompatible dimensions
                - x_vec and/or y_vec have incompatible dimension with feature map and
                    and feature map can not be modified to match.
        """
        # Ensure all user parameters have been bound in the feature map circuit.
        unbound_params = self.get_unbound_user_parameters()
        if unbound_params:
            raise ValueError(
                f"""
                The feature map circuit contains unbound user parameters ({unbound_params}).
                All user parameters must be bound to numerical values before evaluating
                the kernel matrix.
                """
            )

        if self._quantum_instance is None:
            raise QiskitMachineLearningError(
                "A QuantumInstance or Backend must be supplied to evaluate a quantum kernel."
            )
        if isinstance(self._quantum_instance, (BaseBackend, Backend)):
            self._quantum_instance = QuantumInstance(self._quantum_instance)

        if not isinstance(x_vec, np.ndarray):
            x_vec = np.asarray(x_vec)
        if y_vec is not None and not isinstance(y_vec, np.ndarray):
            y_vec = np.asarray(y_vec)

        if x_vec.ndim > 2:
            raise ValueError("x_vec must be a 1D or 2D array")

        if x_vec.ndim == 1:
            x_vec = np.reshape(x_vec, (-1, 2))

        if y_vec is not None and y_vec.ndim > 2:
            raise ValueError("y_vec must be a 1D or 2D array")

        if y_vec is not None and y_vec.ndim == 1:
            y_vec = np.reshape(y_vec, (-1, 2))

        if y_vec is not None and y_vec.shape[1] != x_vec.shape[1]:
            raise ValueError(
                "x_vec and y_vec have incompatible dimensions.\n"
                f"x_vec has {x_vec.shape[1]} dimensions, but y_vec has {y_vec.shape[1]}."
            )

        if x_vec.shape[1] != self._feature_map.num_parameters:
            try:
                self._feature_map.num_qubits = x_vec.shape[1]
            except AttributeError:
                raise ValueError(
                    "x_vec and class feature map have incompatible dimensions.\n"
                    f"x_vec has {x_vec.shape[1]} dimensions, "
                    f"but feature map has {self._feature_map.num_parameters}."
                ) from AttributeError

        if y_vec is not None and y_vec.shape[1] != self._feature_map.num_parameters:
            raise ValueError(
                "y_vec and class feature map have incompatible dimensions.\n"
                f"y_vec has {y_vec.shape[1]} dimensions, but feature map "
                f"has {self._feature_map.num_parameters}."
            )

        # determine if calculating self inner product
        is_symmetric = True
        if y_vec is None:
            y_vec = x_vec
        elif not np.array_equal(x_vec, y_vec):
            is_symmetric = False

        # initialize kernel matrix
        kernel = np.zeros((x_vec.shape[0], y_vec.shape[0]))

        # set diagonal to 1 if symmetric
        if is_symmetric:
            np.fill_diagonal(kernel, 1)

        # get indices to calculate
        if is_symmetric:
            mus, nus = np.triu_indices(x_vec.shape[0], k=1)  # remove diagonal
        else:
            mus, nus = np.indices((x_vec.shape[0], y_vec.shape[0]))
            mus = np.asarray(mus.flat)
            nus = np.asarray(nus.flat)

        is_statevector_sim = self._quantum_instance.is_statevector
        measurement = not is_statevector_sim
        measurement_basis = "0" * self._feature_map.num_qubits

        # calculate kernel
        if is_statevector_sim:  # using state vector simulator
            if is_symmetric:
                to_be_computed_data = x_vec
            else:  # not symmetric
                to_be_computed_data = np.concatenate((x_vec, y_vec))

            feature_map_params = ParameterVector("par_x", self._feature_map.num_parameters)
            parameterized_circuit = self.construct_circuit(
                feature_map_params,
                feature_map_params,
                measurement=measurement,
                is_statevector_sim=is_statevector_sim,
            )
            parameterized_circuit = self._quantum_instance.transpile(parameterized_circuit)[0]
            statevectors = []

            for min_idx in range(0, len(to_be_computed_data), self._batch_size):
                max_idx = min(min_idx + self._batch_size, len(to_be_computed_data))
                circuits = [
                    parameterized_circuit.assign_parameters({feature_map_params: x})
                    for x in to_be_computed_data[min_idx:max_idx]
                ]
                results = self._quantum_instance.execute(circuits, had_transpiled=True)
                for j in range(max_idx - min_idx):
                    statevectors.append(results.get_statevector(j))

            offset = 0 if is_symmetric else len(x_vec)
            matrix_elements = [
                self._compute_overlap(idx, statevectors, is_statevector_sim, measurement_basis)
                for idx in list(zip(mus, nus + offset))
            ]

            for i, j, value in zip(mus, nus, matrix_elements):
                kernel[i, j] = value
                if is_symmetric:
                    kernel[j, i] = kernel[i, j]

        else:  # not using state vector simulator
            feature_map_params_x = ParameterVector("par_x", self._feature_map.num_parameters)
            feature_map_params_y = ParameterVector("par_y", self._feature_map.num_parameters)
            parameterized_circuit = self.construct_circuit(
                feature_map_params_x,
                feature_map_params_y,
                measurement=measurement,
                is_statevector_sim=is_statevector_sim,
            )
            parameterized_circuit = self._quantum_instance.transpile(parameterized_circuit)[0]

            for idx in range(0, len(mus), self._batch_size):
                to_be_computed_data_pair = []
                to_be_computed_index = []
                for sub_idx in range(idx, min(idx + self._batch_size, len(mus))):
                    i = mus[sub_idx]
                    j = nus[sub_idx]
                    x_i = x_vec[i]
                    y_j = y_vec[j]
                    if not np.all(x_i == y_j):
                        to_be_computed_data_pair.append((x_i, y_j))
                        to_be_computed_index.append((i, j))

                circuits = [
                    parameterized_circuit.assign_parameters(
                        {feature_map_params_x: x, feature_map_params_y: y}
                    )
                    for x, y in to_be_computed_data_pair
                ]

                results = self._quantum_instance.execute(circuits, had_transpiled=True)

                matrix_elements = [
                    self._compute_overlap(circuit, results, is_statevector_sim, measurement_basis)
                    for circuit in range(len(circuits))
                ]

                for (i, j), value in zip(to_be_computed_index, matrix_elements):
                    kernel[i, j] = value
                    if is_symmetric:
                        kernel[j, i] = kernel[i, j]

            if self._enforce_psd and is_symmetric:
                # Find the closest positive semi-definite approximation to symmetric kernel matrix.
                # The (symmetric) matrix should always be positive semi-definite by construction,
                # but this can be violated in case of noise, such as sampling noise, thus the
                # adjustment is only done if NOT using the statevector simulation.
                D, U = np.linalg.eig(kernel)  # pylint: disable=invalid-name
                kernel = U @ np.diag(np.maximum(0, D)) @ U.transpose()

        return kernel<|MERGE_RESOLUTION|>--- conflicted
+++ resolved
@@ -192,15 +192,9 @@
             if not isinstance(values, dict):
                 raise ValueError(
                     f"""
-<<<<<<< HEAD
-                'values' must be of type Dict or Sequence.
-                Type {type(values)} is not supported.
-                """
-=======
                     'values' must be of type Dict or Sequence.
                     Type {type(values)} is not supported.
                     """
->>>>>>> 66f04b2d
                 )
 
             # All input keys must exist in the circuit
@@ -278,11 +272,7 @@
         self.assign_user_parameters(values)
 
     def get_unbound_user_parameters(self) -> List[Parameter]:
-<<<<<<< HEAD
-        """Returns a list of any unbound user parameters in the feature map circuit."""
-=======
         """Return a list of any unbound user parameters in the feature map circuit."""
->>>>>>> 66f04b2d
         unbound_user_params = []
         if self._user_param_binds is not None:
             # Get all user parameters not associated with numerical values

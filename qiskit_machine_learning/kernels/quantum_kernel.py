--- conflicted
+++ resolved
@@ -20,11 +20,7 @@
 
 from qiskit import QuantumCircuit, QuantumRegister, ClassicalRegister
 from qiskit.circuit import Parameter, ParameterVector
-<<<<<<< HEAD
 from qiskit.circuit.parameterexpression import ParameterExpression, ParameterValueType
-=======
-from qiskit.circuit.parameterexpression import ParameterValueType
->>>>>>> d766fa38
 from qiskit.circuit.library import ZZFeatureMap
 from qiskit.providers import Backend, BaseBackend
 from qiskit.utils import QuantumInstance
@@ -124,41 +120,21 @@
             self._quantum_instance = quantum_instance
 
     @property
-<<<<<<< HEAD
-    def user_parameters(self) -> Union[ParameterVector, Sequence[Parameter]]:
-=======
     def user_parameters(self) -> Optional[Union[ParameterVector, Sequence[Parameter]]]:
->>>>>>> d766fa38
         """Return the vector of user parameters."""
         return self._user_parameters
 
     @user_parameters.setter
-<<<<<<< HEAD
-    def user_parameters(self, user_params: Union[ParameterVector, Sequence[Parameter]]):
-        """Sets the user parameters"""
-        if user_params:
-            self._user_param_binds = {
-                user_params[i]: user_params[i] for i, _ in enumerate(user_params)
-            }
-        else:
-            self._user_param_binds = None
-=======
     def user_parameters(self, user_params: Union[ParameterVector, Sequence[Parameter]]) -> None:
         """Sets the user parameters"""
         self._user_param_binds = {user_params[i]: user_params[i] for i, _ in enumerate(user_params)}
->>>>>>> d766fa38
-
         self._user_parameters = user_params
 
     def assign_user_parameters(
         self, values: Union[Mapping[Parameter, ParameterValueType], Sequence[ParameterValueType]]
     ) -> None:
         """
-<<<<<<< HEAD
-        Assign user parameters in the QuantumKernel feature map.
-=======
         Assign user parameters in the ``QuantumKernel`` feature map.
->>>>>>> d766fa38
 
         Args:
             values (dict or iterable): Either a dictionary or iterable specifying the new
@@ -166,30 +142,6 @@
                 ``new_parameter``, where ``new_parameter`` can be a parameter object or a
                 numeric value. If an iterable, the elements are assigned to the existing parameters
                 in the order of ``QuantumKernel.user_parameters``.
-<<<<<<< HEAD
-        """
-
-    @property
-    def user_param_binds(self) -> Mapping[Parameter, float]:
-        """Return a copy of the current user parameter mappings for the feature map circuit."""
-        return copy.deepcopy(self._user_param_binds)
-
-    def bind_user_parameters(
-        self, values: Union[Mapping[Parameter, ParameterValueType], Sequence[ParameterValueType]]
-    ) -> None:
-        """
-        Alternate function signature for ``assign_user_parameters``
-        """
-        self.assign_user_parameters(values)
-
-    @property
-    def user_param_binds(self) -> Mapping[Parameter, float]:
-        """Return a copy of the current user parameter mappings for the feature map circuit."""
-        return copy.deepcopy(self._user_param_binds)
-
-    def unbound_user_parameters(self) -> List[Parameter]:
-        """Return the unbound user parameters in the feature map circuit."""
-=======
 
         Raises:
             ValueError: Incompatible number of user parameters and values
@@ -241,20 +193,6 @@
         """
         self.assign_user_parameters(values)
 
-    def get_unbound_parameters(self) -> List[Parameter]:
-        """Returns a list of any unbound user parameters in the feature map circuit."""
->>>>>>> d766fa38
-        unbound_user_params = []
-        if self._user_param_binds is not None:
-            # Get all user parameters not associated with numerical values
-            unbound_user_params = [
-                val
-                for val in self._user_param_binds.values()
-                if not isinstance(val, numbers.Number)
-            ]
-
-        return unbound_user_params
-
     def construct_circuit(
         self,
         x: ParameterVector,
@@ -283,13 +221,8 @@
                 - x and/or y have incompatible dimension with feature map
                 - unbound user parameters in the feature map circuit
         """
-<<<<<<< HEAD
         # Ensure all user parameters have been bound in the feature map circuit
         unbound_params = self.unbound_user_parameters()
-=======
-        # Ensure all user parameters have been bound in the feature map circuit.
-        unbound_params = self.get_unbound_parameters()
->>>>>>> d766fa38
         if unbound_params:
             raise ValueError(
                 f"""
@@ -375,11 +308,7 @@
                     and feature map can not be modified to match.
         """
         # Ensure all user parameters have been bound in the feature map circuit.
-<<<<<<< HEAD
         unbound_params = self.unbound_user_parameters()
-=======
-        unbound_params = self.get_unbound_parameters()
->>>>>>> d766fa38
         if unbound_params:
             raise ValueError(
                 f"""

--- conflicted
+++ resolved
@@ -13,7 +13,6 @@
 """Quantum Support Vector Classifier"""
 
 import warnings
-<<<<<<< HEAD
 from typing import Optional, Sequence
 
 from qiskit.utils.algorithm_globals import algorithm_globals
@@ -21,14 +20,6 @@
 import numpy as np
 
 from qiskit_machine_learning.exceptions import QiskitMachineLearningError
-=======
-from typing import Optional
-
-from qiskit.utils.algorithm_globals import algorithm_globals
-from sklearn.svm import SVC
-
-from qiskit_machine_learning.exceptions import QiskitMachineLearningWarning
->>>>>>> d766fa38
 from qiskit_machine_learning.kernels.quantum_kernel import QuantumKernel
 from qiskit_machine_learning.algorithms.kernel_trainers import QuantumKernelTrainer
 
@@ -100,11 +91,7 @@
         if "random_state" not in kwargs:
             kwargs["random_state"] = algorithm_globals.random_seed
 
-<<<<<<< HEAD
         super().__init__(kernel=self._quantum_kernel.evaluate, **kwargs)
-=======
-        super().__init__(kernel=self._quantum_kernel.evaluate, *args, **kwargs)
->>>>>>> d766fa38
 
     @property
     def quantum_kernel(self) -> QuantumKernel:
@@ -118,7 +105,6 @@
         self._quantum_kernel = quantum_kernel
         self.kernel = self._quantum_kernel.evaluate
 
-<<<<<<< HEAD
     @property
     def kernel_trainer(self) -> Optional[QuantumKernelTrainer]:
         """Returns quantum kernel trainer"""
@@ -156,8 +142,6 @@
 
         return super().fit(X=X, y=y, sample_weight=sample_weight)
 
-=======
->>>>>>> d766fa38
     # we override this method to be able to pretty print this instance
     @classmethod
     def _get_param_names(cls):
